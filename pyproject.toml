--- conflicted
+++ resolved
@@ -12,9 +12,28 @@
     "uvicorn==0.35.0",
     "python-multipart==0.0.20",
     "python-dotenv==1.1.1",
-<<<<<<< HEAD
     "black==24.10.0",
     "ruff==0.8.4",
+    "pytest==8.3.4",
+    "httpx==0.28.1",
+    "pytest-asyncio==0.24.0",
+]
+
+[tool.pytest.ini_options]
+testpaths = ["backend/tests"]
+python_files = ["test_*.py"]
+python_functions = ["test_*"]
+addopts = [
+    "-v",
+    "--tb=short",
+    "--strict-markers",
+    "--disable-warnings",
+]
+asyncio_mode = "auto"
+markers = [
+    "unit: Unit tests for individual components",
+    "integration: Integration tests for component interactions",
+    "api: API endpoint tests",
 ]
 
 [tool.black]
@@ -58,27 +77,4 @@
 quote-style = "double"
 indent-style = "space"
 skip-magic-trailing-comma = false
-line-ending = "auto"
-=======
-    "pytest==8.3.4",
-    "httpx==0.28.1",
-    "pytest-asyncio==0.24.0",
-]
-
-[tool.pytest.ini_options]
-testpaths = ["backend/tests"]
-python_files = ["test_*.py"]
-python_functions = ["test_*"]
-addopts = [
-    "-v",
-    "--tb=short",
-    "--strict-markers",
-    "--disable-warnings",
-]
-asyncio_mode = "auto"
-markers = [
-    "unit: Unit tests for individual components",
-    "integration: Integration tests for component interactions",
-    "api: API endpoint tests",
-]
->>>>>>> d24fb7b7
+line-ending = "auto"